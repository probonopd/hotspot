# Hotspot - the Linux perf GUI for performance analysis

<img align="right" width="10%" src="src/images/hotspot_logo.png">

This project is a [KDAB](http://www.kdab.com) R&D effort to create a standalone
GUI for performance data. As the first goal, we want to provide a UI like
KCachegrind around Linux perf. Looking ahead, we intend to support various other
performance data formats under this umbrella.

## Table of Contents

   * [Hotspot](#hotspot)
      * [Screenshots](#screenshots)
      * [Dependencies](#dependencies)
      * [Building](#building)
      * [Using](#using)
         * [Embedded Systems](#embedded-systems)
      * [Known Issues](#known-issues)
         * [Broken Backtraces](#broken-backtraces)
         * [Missing Features](#missing-features)
      * [Qt Creator](#qt-creator)

## Screenshots

Here are some screenshots showing some of the hotspot features in action:

![hotspot summary page](screenshots/summary.png?raw=true "hotspot summary page")

![hotspot FlameGraph page](screenshots/flamegraph.png?raw=true "hotspot FlameGraph page")

![hotspot caller-callee page](screenshots/caller-callee.png?raw=true "hotspot caller-callee page")

![hotspot bottom-up page](screenshots/bottom-up.png?raw=true "hotspot bottom-up page")

![hotspot top-down page](screenshots/top-down.png?raw=true "hotspot top-down page")

## Dependencies

As of now, you will need the following dependencies to build this project:

- CMake 3.1.0 or higher
- any C++14 enabled compiler
- Qt 5.6.0 or higher
- libelf
- libelfutils
- extra-cmake-modules
- KDE Frameworks 5 (packages are usually called libkf5-*-devel):
  - threadweaver
  - i18n
  - configwidgets
  - coreaddons
  - itemviews
  - itemmodels
<<<<<<< HEAD
=======

### On Debian/Ubuntu

```
apt-get install libkf5threadweaver-dev libkf5i18n-dev libkf5configwidgets-dev libkf5coreaddons-dev libkf5itemviews-dev libkf5itemmodels-dev libelf-dev libdw-dev cmake
```
>>>>>>> 7a1aded1

## Building

```
git clone --recurse-submodules git@github.com:KDAB/hotspot.git
mkdir build-hotspot
cd build-hotspot
cmake ../hotspot
make
# now you can run hotspot from the build folder:
./bin/hotspot
# or `make install` it and launch it from your $PATH
```

If you need help building this project for your platform, [contact us for help](https://www.kdab.com/about/contact/).

## Using

First of all, record some data with `perf`. To get backtraces, you will need to enable the dwarf callgraph mode:

```
perf record --call-graph dwarf <your application>
...
[ perf record: Woken up 58 times to write data ]
[ perf record: Captured and wrote 14.874 MB perf.data (1865 samples) ]
```

Now, if you have hotspot available on the same machine, all you need to do is launch it.
It will automatically open the `perf.data` file in the current directory (similar to `perf report`).
Alternatively, you can specify the path to the data file on the console:

```
hotspot /path/to/perf.data
```

### Embedded Systems

If you are recording on an embedded system, you will want to analyze the data on your
development machine with hotspot. To do so, make sure your sysroot contains the debug
information required for unwinding (see below). Then record the data on your embedded
system:

```
embedded$ perf record --call-graph dwarf <your application>
...
[ perf record: Woken up 58 times to write data ]
[ perf record: Captured and wrote 14.874 MB perf.data (1865 samples) ]
embedded$ cp /proc/kallsyms /tmp/kallsyms # make pseudo-file a real file
```

It's OK if your embedded machine is using a different platform than your host. On your
host, do the following steps then to analyze the data:

```
host$ scp embedded:perf.data embedded:/tmp/kallsyms .
host$ hotspot --sysroot /path/to/sysroot --kallsyms kallsyms \
              perf.data
```

If you manually deployed an application from a path outside your sysroot, do this instead:

```
host$ hotspot --sysroot /path/to/sysroot --kallsyms kallsyms --appPath /path/to/app \
              perf.data
```

If your application is also using libraries outside your sysroot and the appPath, do this:

```
host$ hotspot --sysroot /path/to/sysroot --kallsyms kallsyms --appPath /path/to/app \
              --extraLibPaths /path/to/lib1:/path/to/lib2:... \
              perf.data
```

And, worst-case, if you also use split debug files in non-standard locations, do this:

```
host$ hotspot --sysroot /path/to/sysroot --kallsyms kallsyms --appPath /path/to/app \
              --extraLibPaths /path/to/lib1:/path/to/lib2:... \
              --debugPaths /path/to/debug1:/path/to/debug2:... \
              perf.data
```

## Known Issues

If anything breaks in the above and the output is less usable than `perf report`, please [report an issue on GitHub](https://github.com/KDAB/hotspot/issues).
That said, there are some known issues that people may trip over:

### Broken Backtraces

Unwinding the stack to produce a backtrace is a dark art and can go wrong in many ways.
Hotspot relies on `perfparser` (see below), which in turn relies on `libdw` from elfutils
to unwind the stack. This works quite well most of the time, but still can go wrong. Most
notably, unwinding will fail when:

- an ELF file (i.e. executable or library) referenced by the `perf.data` file is missing
  - to fix this, try to use one of the following CLI arguments to let hotspot know where to look for the ELF files:
    - `--debugPaths <paths>`: Use this when you have split debug files in non-standard locations
    - `--extraLibPaths <paths>`: Use this when you have moved libraries to some other location since recording
    - `--appPath <paths>`: This is kind of a combination of the above two fields. The path is traversed recursively, looking for debug files and libraries.
    - `--sysroot <path>`: Use this when you try to inspect a data file recorded on an embedded platform
- an ELF file is missing debug information
  - to fix this, install the debug package from your distro
  - or compile the code in "release with debug" mode, i.e. ensure your compiler is invoked with something like `-O2 -g`. You will have to repeat the `perf record` step
  - potentially both of the above is not an option for you, e.g. when the library is closed source and supplied by a thirdparty vendor. If that is the case,
   you may be lucky and the library contains frame pointers. If so, then try to build elfutils from current git master (you want commit a55df2c1, which should be part of 0.170).
   This version of elfutils will try to fallback to the frame pointer for unwinding, when the debug information is missing.
- your call stacks are too deep
  - by default, `perf record` only copies a part of the stack to the data file. This can lead to issues with very deep call stacks, which will be cut off at some point.
    This issue will break the top-down call trees in hotspot, as visualized in the Top-Down view or the Flame Graph. To fix this, you can try to increase the stack dump size, i.e.:

        perf record --call-graph dwarf,32768

    Note that this can dramatically increase the size of the `perf.data` files - use it with care. Also have a look at `man perf record`.
- frames pointing to the PLT/GOT section do not get a pretty-printed pseudo-symbol referencing the dynamic function call. This is a current limitation of elfutils, see also: http://www.mail-archive.com/elfutils-devel@sourceware.org/msg00019.html

### Missing Features

Compared to `perf report`, hotspot misses a lot of features. Some of these are planned to be resolved
in the future. Others may potentially never get implemented. But be aware that the following features
are _not_ available in hotspot currently:

- tracepoints: we only analyze and show samples. This means that it is currently impossible to do off-CPU profiling with hotspot.
- annotate: the caller/callee view shows cost attributed to individual source lines. But a proper annotation view like `perf annotate`, esp. on the instruction level, is currently missing.
- the columns in the tables are currently hardcoded, while potentially a user may want to change this to show e.g. cost per-process or thread and so forth
- many of the more advanced features, such as `--itrace`, `--mem-mode`, `--branch-stack` and `--branch-history`, are unsupported

## Qt Creator

This project leverages the excellent `perfparser` utility created by The Qt Company
for their Qt Creator IDE. If you are already using Qt Creator, consider leveraging
its integrated [CPU Usage Analyzer](http://doc.qt.io/qtcreator/creator-cpu-usage-analyzer.html).<|MERGE_RESOLUTION|>--- conflicted
+++ resolved
@@ -51,15 +51,12 @@
   - coreaddons
   - itemviews
   - itemmodels
-<<<<<<< HEAD
-=======
 
 ### On Debian/Ubuntu
 
 ```
 apt-get install libkf5threadweaver-dev libkf5i18n-dev libkf5configwidgets-dev libkf5coreaddons-dev libkf5itemviews-dev libkf5itemmodels-dev libelf-dev libdw-dev cmake
 ```
->>>>>>> 7a1aded1
 
 ## Building
 
